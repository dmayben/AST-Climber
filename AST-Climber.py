--- conflicted
+++ resolved
@@ -93,13 +93,10 @@
         self.parameters = None
         self.arguments = None
 
-<<<<<<< HEAD
         # Keep this as "None" unless this node falls within the conditional block
         # of a flow-control statement
         self.parentFlowControlNode = None
 
-=======
->>>>>>> 396dfcc6
         self.range = self.objectFromField(RangeField, "range")
         self.instrumentationLocations = None
         self.analyzeChildren()
@@ -177,7 +174,6 @@
     def findInstrumentationLocations(self, instBeginning, instEnding):
         if self.instrumentationLocations is None:
             self.instrumentationLocations = []
-<<<<<<< HEAD
             if self.parentFlowControlNode is not None:
                 self.instrumentationLocations.extend(self.parentFlowControlNode.findInstrumentationLocations(instBeginning, instEnding))
             elif self.range is not None:
@@ -190,12 +186,7 @@
             for child in self.inner:
                 child.assignFlowControlNode(node)
 
-=======
-            if self.range is not None:
-                self.instrumentationLocations.extend(self.range.findInstrumentationLocations(instBeginning, instEnding))
-        return self.instrumentationLocations
-
->>>>>>> 396dfcc6
+
             
 class AnyInitField(AstNode):
     def __init__(self, root, parent):
@@ -1097,10 +1088,7 @@
         self.type        = self.objectFromField(TypeField, "type")
         self.storageClass = self.getField("storageClass")
         self.assignment  = None
-<<<<<<< HEAD
         self.hasInitialization = False
-=======
->>>>>>> 396dfcc6
         self.findVariables()
         self.checkAttributeCoverage()
 
@@ -1263,11 +1251,7 @@
     return allCopiesSet
 
 class Instrumentation:
-<<<<<<< HEAD
     def __init__(self, location, funcName, params, semiColonPrefix=False, semiColonPostfix=False, newLineBefore=True, indentation=16, comment="", newLineAfter=True):
-=======
-    def __init__(self, location, funcName, params, semiColonPrefix=False, semiColonPostfix=False, newLineBefore=True, indentation=16, newLineAfter=True):
->>>>>>> 396dfcc6
         self.location = location
         self.funcName = funcName
         self.params = params
@@ -1275,10 +1259,7 @@
         self.semiColonPostfix = semiColonPostfix
         self.newLineBefore = newLineBefore
         self.indentation = indentation
-<<<<<<< HEAD
         self.comment = comment
-=======
->>>>>>> 396dfcc6
         self.newLineAfter = newLineAfter
 
     def __str__(self):
@@ -1294,11 +1275,8 @@
         str += ")"
         if self.semiColonPostfix:
             str += ";"
-<<<<<<< HEAD
         if len(self.comment) > 0:
             str += " /* " + self.comment + " */ "
-=======
->>>>>>> 396dfcc6
         if self.newLineAfter:
             str += "\n"
         return str
@@ -1306,22 +1284,14 @@
 def instrumentCode(allCopiesSet):
 
     allInstrumentationLocations = []
-<<<<<<< HEAD
     for copyId in allCopiesSet:
         # If this variable isn't a function parameter, instrument its initialization with __AddAddress()
         node = AstNode.allNodes[copyId]
         if node.kind == "VarDecl" and node.hasInitialization is True:
-=======
-    for copy in allCopiesSet:
-        # If this variable isn't a function parameter, instrument its initialization with __AddAddress()
-        node = AstNode.allNodes[copy]
-        if node.kind == "VarDecl" and node.assignment is not None:
->>>>>>> 396dfcc6
             locations = node.findInstrumentationLocations(instBeginning=False, instEnding=True)
             funcName = "__AddAddress"
             params = [getNameById(node.id)]
             for location in locations:
-<<<<<<< HEAD
                 newInstrumentation = Instrumentation(location=location, funcName=funcName, params=params, semiColonPrefix=True, newLineAfter=False, comment="Initialization")
                 allInstrumentationLocations.append(newInstrumentation)
 
@@ -1339,7 +1309,6 @@
         # Instrument all non-memcpy, non-free function calls that use the variable as an argument
         ignoredIds = [FunctionDeclaration.memcpyId, FunctionDeclaration.freeId]
         funcCallIds = [id for id, info in FunctionCall.allFuncCalls.items() if info[0] not in ignoredIds and copyId in info[1]]
-        pp(funcCallIds) # TODO REMOVE
         for funcCallId in funcCallIds:
             funcCallNode = AstNode.allNodes[funcCallId]
             locations = funcCallNode.findInstrumentationLocations(instBeginning=False, instEnding=True)
@@ -1360,11 +1329,6 @@
             for location in locations:
                 newInstrumentation = Instrumentation(location=location, funcName=funcName, params=params, indentation=0, semiColonPostfix=True, newLineBefore=False, comment="Called free()")
                 allInstrumentationLocations.append(newInstrumentation)
-
-=======
-                newInstrumentation = Instrumentation(location=location, funcName=funcName, params=params, semiColonPrefix=True, newLineAfter=False)
-                allInstrumentationLocations.append(newInstrumentation)
->>>>>>> 396dfcc6
             
     # Sort the instrumentations in reverse order
     allInstrumentationLocations.sort(reverse=True, key=lambda i: i.location)
